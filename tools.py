--- conflicted
+++ resolved
@@ -13,17 +13,18 @@
 from langchain_community.tools.tavily_search import TavilySearchResults
 from langchain_core.documents import Document
 from sentence_transformers import SentenceTransformer
+from vaderSentiment.vaderSentiment import SentimentIntensityAnalyzer
 
 from config import (
     ALPHA_VANTAGE_API_KEY,
-<<<<<<< HEAD
     ALPHA_VANTAGE_BASE_URL,
     MAX_RETRIES,
     NEWS_API_BASE_URL,
     NEWS_API_KEY,
     REQUEST_TIMEOUT,
+    TWITTER_BEARER_TOKEN,
 )
-from exceptions import APIException
+from exceptions import APIException, DataProcessingException
 from utils import (
     clean_content,
     format_large_number,
@@ -31,18 +32,6 @@
     trim_text_to_token_limit,
     validate_stock_symbol,
 )
-=======
-    NEWS_API_KEY,
-    ALPHA_VANTAGE_BASE_URL,
-    NEWS_API_BASE_URL,
-    REQUEST_TIMEOUT,
-    MAX_RETRIES,
-    TWITTER_BEARER_TOKEN,
-)
-from vaderSentiment.vaderSentiment import SentimentIntensityAnalyzer
-from utils import clean_content, trim_text_to_token_limit, safe_float_conversion, format_large_number, validate_stock_symbol
-from exceptions import APIException, DataProcessingException
->>>>>>> e604007c
 
 # Configure logging
 logging.basicConfig(level=logging.INFO)
@@ -124,7 +113,7 @@
         return f"❌ Error fetching stock data: {str(e)}"
 
 
-def _format_stock_data(data: Dict[str, Any], symbol: str, data_type: str) -> str:
+def _format_stock_data(data: Dict[str, Any], symbol: str, data_type: str) -> str:  # type: ignore
     """Format stock data based on type."""
     try:
         if data_type == "intraday":
@@ -412,8 +401,7 @@
         logger.error(f"Error fetching news from NewsAPI: {e}")
         return f"❌ Error fetching news: {str(e)}"
 
-<<<<<<< HEAD
-=======
+
 @tool("social_sentiment_tool", return_direct=False)
 def get_social_sentiment(query: str) -> str:
     """Analyze social media sentiment from Reddit and Twitter."""
@@ -429,7 +417,9 @@
                 timeout=REQUEST_TIMEOUT,
             )
             reddit_resp.raise_for_status()
-            posts.extend([d.get("body", "") for d in reddit_resp.json().get("data", [])])
+            posts.extend(
+                [d.get("body", "") for d in reddit_resp.json().get("data", [])]
+            )
         except Exception as e:
             logger.warning(f"Reddit data fetch failed: {e}")
 
@@ -444,7 +434,9 @@
                     timeout=REQUEST_TIMEOUT,
                 )
                 twitter_resp.raise_for_status()
-                posts.extend([t.get("text", "") for t in twitter_resp.json().get("data", [])])
+                posts.extend(
+                    [t.get("text", "") for t in twitter_resp.json().get("data", [])]
+                )
             except Exception as e:
                 logger.warning(f"Twitter data fetch failed: {e}")
 
@@ -469,7 +461,7 @@
     except Exception as e:
         logger.error(f"Error fetching social sentiment: {e}")
         return f"❌ Error fetching social sentiment: {str(e)}"
->>>>>>> e604007c
+
 
 @tool("get_stock_analysis_tool", return_direct=False)
 def get_stock_analysis(symbol: str) -> str:
